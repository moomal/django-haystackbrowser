--- conflicted
+++ resolved
@@ -45,8 +45,7 @@
             <h3>{% trans "Only models" %}</h3>
             {{ form.models }}
             </form>
-<<<<<<< HEAD
-            <div style="padding-left: 10px;">{% if search_model_count != form.models.field.choices|length or request.GET.q %}<span class="small quiet"><a href="{{ request.path_info }}">clear filters</a></span>{% endif %}</div>
+            <div style="padding-left: 10px;">{% if search_model_count != form.models.field.choices|length or request.GET.q %}<span class="small quiet"><a href="{{ request.path_info }}">{% trans "clear all filters" %}</a></span>{% endif %}</div>
 
             {% if facets and request.GET.q %}
             <br>
@@ -67,9 +66,6 @@
             {% endfor %}
             {% endif %}
 
-=======
-            <div style="padding-left: 10px;">{% if search_model_count != form.models.field.choices|length or request.GET.q %}<span class="small quiet"><a href="{{ request.path_info }}">{% trans "clear all filters" %}</a></span>{% endif %}</div>
->>>>>>> 2414e597
             </div>
         {% endblock filters %}
 
